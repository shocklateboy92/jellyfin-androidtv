<?xml version="1.0" encoding="utf-8"?>
<resources xmlns:tools="http://schemas.android.com/tools" tools:ignore="MissingTranslation">
    <string name="app_name_release" translatable="false">Jellyfin</string>
    <string name="app_name_debug" translatable="false">Jellyfin Debug</string>
    <string name="play">Play</string>
    <string name="video_error_unknown_error">Failed to load video</string>
    <string name="loading">Loading…</string>
    <string name="txt_loading">Loading…</string>
    <string name="title_activity_select_user">Select User Activity</string>
    <string name="home_title">Home</string>
    <string name="btn_cancel">Cancel</string>
    <string name="byletter_letters">ABCDEFGHIJKLMNOPQRSTUVWXYZ</string>
    <string name="pref_login_behavior_title">Startup Behavior</string>
    <string name="pref_show_login">Show login screen</string>
    <string name="pref_playback">Playback</string>
    <string name="pref_max_bitrate_title">Max Streaming Bitrate</string>
    <string name="pref_auto_login">Automatically login as this user</string>
    <string name="settings_title">Settings</string>
    <string name="pref_authentication_cat">Authentication</string>
    <string name="pref_prompt_pw">Prompt for Password</string>
    <string name="pref_alt_pw_entry">Custom D-Pad Password Entry</string>
    <string name="pref_alt_pw_entry_desc">Numeric password entry using only the D-Pad keys</string>
    <string name="title_activity_dpad_pw">Enter Password</string>
    <string name="enter_password">Enter Password</string>
    <string name="dpad_entry_desc">Use the D-Pad on your remote to enter a numeric password.  Single-click a button for the first listed number or double-click for the second. e.g. Single-click \'up\' for 1 or double-click \'select\' for 5.  Hold down for 1 second and release the \'select\' button when finished or the left button to start over.</string>
    <string name="dpad_pw_cancel">* Hold the \'down\' button down for 1 second and release if you have an alpha password or need a keyboard for entry</string>
    <string name="chapters">Chapters</string>
    <string name="pref_general">General</string>
    <string name="lbl_settings">Settings</string>
    <string name="lbl_logout">Logout</string>
    <string name="lbl_library">Library</string>
    <string name="lbl_continue_watching">Continue Watching</string>
    <string name="lbl_latest_movies">Latest Movies</string>
    <string name="lbl_next_up">Next Up</string>
    <string name="lbl_next_up_tv">Next Up TV</string>
    <string name="lbl_on_now">On Now</string>
    <string name="lbl_views">Views</string>
    <string name="lbl_by_letter">By Letter</string>
    <string name="lbl_suggested">Suggested</string>
    <string name="lbl_status">%s / %s</string>
    <string name="lbl_genres">Genres</string>
    <string name="lbl_performers">Performers</string>
    <string name="lbl_search">Search</string>
    <string name="msg_not_implemented">" not implemented"</string>
    <string name="lbl_latest">Latest</string>
    <string name="lbl_by_name">By Name</string>
    <string name="lbl_favorites">Favorites</string>
    <string name="lbl_coming_up">Coming Up</string>
    <string name="lbl_favorite_channels">Favorite Channels</string>
    <string name="lbl_other_channels">Other Channels</string>
    <string name="lbl_collections">Collections</string>
    <string name="lbl_movies">Movies</string>
    <string name="lbl_tv_series">TV Series</string>
    <string name="lbl_other">Other</string>
    <string name="lbl_latest_additions">Latest Additions</string>
    <string name="lbl_because_you_watched">"Because you watched "</string>
    <string name="lbl_play_all">Play All</string>
    <string name="lbl_shuffle_all">Shuffle All</string>
    <string name="lbl_play">Play</string>
    <string name="lbl_pause">Pause</string>
    <string name="lbl_cancel">Cancel</string>
    <string name="lbl_cancel_recording">Cancel Recording</string>
    <string name="lbl_cancel_series">Cancel Series</string>
    <string name="lbl_record_series">Record Series</string>
    <string name="lbl_record">Record</string>
    <string name="msg_set_to_record">Program set to record</string>
    <string name="msg_unable_to_create_recording">Unable to create recording</string>
    <string name="msg_recording_cancelled">Recording Cancelled</string>
    <string name="msg_unable_to_cancel">Unable to cancel recording</string>
    <string name="lbl_cast_crew">Cast/Crew</string>
    <string name="lbl_chapters">Chapters</string>
    <string name="lbl_specials">Specials</string>
    <string name="lbl_trailers">Trailers</string>
    <string name="lbl_items">Items</string>
    <string name="lbl_item">Item</string>
    <string name="lbl_series">Series</string>
    <string name="lbl_seasons">Seasons</string>
    <string name="lbl_upcoming">Upcoming</string>
    <string name="lbl_favorite">Favorite</string>
    <string name="lbl_watched">Watched</string>
    <string name="lbl_sd">SD</string>
    <string name="lbl_runs">"Runs"</string>
    <string name="lbl_min">" min"</string>
    <string name="lbl_ends">"Ends"</string>
    <string name="lbl_directed_by">"Directed By"</string>
    <string name="lbl_last_played">"Last Played "</string>
    <string name="lbl_select_server">Select Server</string>
    <string name="lbl_other_options">Other Options</string>
    <string name="lbl_enter_manually">Enter Manually</string>
    <string name="lbl_select_user">Select User</string>
    <string name="lbl_paren_login_as">" (login as "</string>
    <string name="lbl_to_change_paren">" to change)"</string>
    <string name="lbl_login_as">"Login as "</string>
    <string name="lbl_tv">TV</string>
    <string name="lbl_people">People</string>
    <string name="lbl_videos">Videos</string>
    <string name="lbl_recordings">Recordings</string>
    <string name="lbl_none">None</string>
    <string name="msg_video_playback_error">"Video Playback error - "</string>
    <string name="lbl_bracket_unknown"><![CDATA[<Unknown>]]></string>
    <string name="msg_access_restricted">Access restricted at this time</string>
    <string name="lbl_trailer">"Trailer "</string>
    <string name="lbl_play_trailers">Play Trailer(s)</string>
    <string name="lbl_please_wait">Please Wait</string>
    <string name="lbl_enter_user_name">Enter user name</string>
    <string name="lbl_enter_user_pw">Enter user password</string>
    <string name="msg_little_longer">This is taking a little longer than expected...</string>
    <string name="lbl_no">No</string>
    <string name="lbl_yes">Yes</string>
    <string name="msg_error_connecting_server">Error Connecting to Server</string>
    <string name="msg_error_server_unavailable">Server unavailable</string>
    <string name="msg_error_server_version">Unsupported server version. Server version must be %1$s or later.</string>
    <string name="msg_error_signin">There was an error signing in with your saved credentials.</string>
    <string name="msg_invalid_id_pw">Invalid User ID or password</string>
    <string name="lbl_version">"Version "</string>
    <string name="lbl_ip_hint">192.168.1.100:8096 or https://myserver.com</string>
    <string name="lbl_enter_server_address">Enter Server Address</string>
    <string name="lbl_valid_server_address">Please enter the server address (IP or domain/machine name)</string>
    <string name="lbl_ok">Ok</string>
    <string name="lbl_born">"Born "</string>
    <string name="lbl_loading_elipses">Loading...</string>
    <string name="msg_playback_not_allowed">Playback not allowed at this time</string>
    <string name="msg_playback_restricted">The administrator has restricted playback of this item at this time</string>
    <string name="msg_playback_incompatible">Cannot play this video format</string>
    <string name="lbl_never">Never</string>
    <string name="msg_cannot_play_time">Cannot play this item at this time</string>
    <string name="msg_cannot_play">This item cannot be played</string>
    <string name="lbl_no_items">No Items</string>
    <string name="lbl_empty">Empty</string>
    <string name="lbl_tv_queuing">Queue all Subsequent Episodes</string>
    <string name="sum_tv_queuing">Add the rest of the season to the queue when playing an episode</string>
    <string name="lbl_search_hint">Search text (select for keyboard)</string>
    <string name="lbl_play_first_unwatched">Play First Unwatched</string>
    <string name="lbl_confirm_mark_watched">This will mark all content as played.  Are you VERY sure?</string>
    <string name="lbl_mark_unplayed">Mark Unplayed</string>
    <string name="lbl_mark_played">Mark Played</string>
    <string name="lbl_remove_favorite">Remove Favorite</string>
    <string name="lbl_add_favorite">Add Favorite</string>
    <string name="lbl_now_playing_track">%s of %s</string>
    <string name="lbl_now_playing_album">from %s</string>
    <string name="lbl_like">Like</string>
    <string name="lbl_dislike">Dislike</string>
    <string name="lbl_unlike">Unlike</string>
    <string name="lbl_remove_dislike">Remove Dislike</string>
    <string name="lbl_confirm_mark_unwatched">This will mark all content as unplayed. Are you VERY sure\?</string>
    <string name="msg_no_playable_items">No playable items</string>
    <string name="lbl_unwatched">Unwatched</string>
    <string name="lbl_load_channels">"Load Channels "</string>
    <string name="lbl_today">Today</string>
    <string name="lbl_tomorrow">Tomorrow</string>
    <string name="lbl_on">On </string>
    <string name="lbl_tune_to_channel">Tune to Channel</string>
    <string name="msg_recording_now">Recording Now</string>
    <string name="msg_will_record">Will Record</string>
    <string name="lbl_begin_padding">Begin Padding</string>
    <string name="lbl_program_ended">Program Ended</string>
    <string name="lbl_end_padding">End Padding</string>
    <string name="lbl_similar_items_library">Similar Items in your Library</string>
    <string name="lbl_record_any_channel">Record on any channel</string>
    <string name="lbl_record_any_time">Record at any time</string>
    <string name="lbl_only_new_episodes">Only New Episodes</string>
    <string name="lbl_repeat_options">Repeat Options</string>
    <string name="msg_cancel_entire_series">Are you sure you want to cancel this ENTIRE SERIES?</string>
    <string name="msg_remote_already_playing">Remote play request ignored.  Please stop current item first.</string>
    <string name="pref_audio_direct">Direct</string>
    <string name="pref_audio_compat">Downmix to Stereo</string>
    <string name="lbl_audio_output">Audio Output</string>
    <string name="lbl_goto_series">Go to Series</string>
    <string name="lbl_show_info_panel">Show Information Panel</string>
    <string name="lbl_enable_debug">Debug Options</string>
    <string name="desc_info_panel">Show a panel with details on the current item for screens without detail information</string>
    <string name="desc_debug">Provide extra information for debugging</string>
    <string name="lbl_showing">Showing</string>
    <string name="lbl_all_items">All Items</string>
    <string name="lbl_sorted_by">sorted by</string>
    <string name="lbl_from">from</string>
    <string name="lbl_name">Name</string>
    <string name="lbl_date_added">Date Added</string>
    <string name="lbl_premier_date">Premier Date</string>
    <string name="lbl_critic_rating">Critic Rating</string>
    <string name="lbl_rating">Rating</string>
    <string name="lbl_starting_with">beginning with those whose name starts with</string>
    <string name="btn_done">Done</string>
    <string name="lbl_display_preferences">Display Preferences</string>
    <string name="lbl_season">Season</string>
    <string name="lbl__continuing"> CONTINUING </string>
    <string name="lbl_ended"> ENDED </string>
    <string name="btn_start_now">Start Now</string>
    <string name="btn_stop">Stop</string>
    <string name="btn_filter">Filter</string>
    <string name="btn_clear_all">Clear All</string>
    <string name="lbl_filters">Filters</string>
    <string name="msg_subtitles_loading">Subtitles loading...</string>
    <string name="msg_unable_load_subs">Unable to load subtitle</string>
    <string name="msg_burn_sub_warning">Burned in subs can take a few minutes. Please be patient...</string>
    <string name="lbl_recording">Recording</string>
    <string name="lbl_no_recordings">No Recordings Available</string>
    <string name="lbl_live_tv_guide">Live TV Guide</string>
    <string name="lbl_recorded_tv">Recorded TV</string>
    <string name="pref_live_tv_cat">Live TV</string>
    <string name="msg_error_live_stream">Error streaming live TV.  Will re-try...</string>
    <string name="lbl_direct_stream_live">Direct Stream Live TV</string>
    <string name="lbl_programs">Programs</string>
    <string name="lbl_albums">Albums</string>
    <string name="lbl_artists">Artists</string>
    <string name="lbl_song">Song</string>
    <string name="lbl_songs">Songs</string>
    <string name="lbl_album">Album</string>
    <string name="lbl_episodes">Episodes</string>
    <string name="lbl_enable_cinema_mode">Cinema Mode</string>
    <string name="sum_enable_cinema_mode">Show intros and previews before movie playback when enabled by the server</string>
    <string name="lbl_playlists">Playlists</string>
    <string name="lbl_warning">Warning</string>
    <string name="msg_added_item_to_queue">"Item added to queue at position "</string>
    <string name="msg_items_added">" items added"</string>
    <string name="msg_total_items_in_queue">" total items in queue"</string>
    <string name="lbl_add_to_queue">Add to Queue</string>
    <string name="lbl_open_artist">Open Artist</string>
    <string name="lbl_open_album">Open Album</string>
    <string name="lbl_reshuffle_queue">Re-Shuffle Queue</string>
    <string name="lbl_next_item">Next Item</string>
    <string name="lbl_prev_item">Previous Item</string>
    <string name="lbl_shuffle">Shuffle</string>
    <string name="msg_reshuffle_audio_queue">Re-shuffle current audio queue?</string>
    <string name="lbl_up_next_colon">"Up Next: "</string>
    <string name="lbl_now_playing">Now Playing</string>
    <string name="lbl_play_from_here">Play from Here</string>
    <string name="lbl_remove_from_queue">Remove from Queue</string>
    <string name="lbl_goto_now_playing">Go to Now Playing</string>
    <string name="lbl_instant_mix">Instant Mix</string>
    <string name="lbl_save_as_playlist">Save as Playlist</string>
    <string name="lbl_delete">Delete</string>
    <string name="msg_item_added">" item added"</string>
    <string name="btn_replace_queue">Replace Queue</string>
    <string name="lbl_items_in_queue">Items in Queue</string>
    <string name="msg_replace_or_add_queue_q">Would you like to replace the current queue or add to it?</string>
    <string name="lbl_enable_seasonal_themes">Seasonal Themes</string>
    <string name="desc_seasonal_themes">Display special colors and suggestions at certain times of the year</string>
    <string name="desc_automatic_fav_songs">Automatic playlist of favorite and liked songs</string>
    <string name="lbl_switch_server">Switch Server</string>
    <string name="lbl_forget">Forget</string>
    <string name="lbl_new_premieres">New Premieres</string>
    <string name="lbl_bitstream_ac3">Bitstream Dolby Digital audio</string>
    <string name="desc_bitstream_ac3">Requires capable hardware</string>
    <string name="lbl_normal">Normal</string>
    <string name="lbl_zoom">Zoom</string>
    <string name="lbl_horizontal_stretch">Horizontal Stretch</string>
    <string name="lbl_vertical_stretch">Vertical Stretch</string>
    <string name="lbl_audio_capabilitites">Audio Capabilities</string>
    <string name="lbl_audio_track">Select audio track</string>
    <string name="lbl_subtitle_track">Select subtitle track</string>
    <string name="msg_audio_warning">This app has the ability to direct stream certain multi-channel audio formats. If your hardware does not support these formats, you may hear no sound when playing certain items. This can be fixed by changing the audio mode to \'downmix\' in the settings.</string>
    <string name="msg_external_path">This feature will only work if you have properly set up your library on the server with network paths or path substitution and the client you are using can directly access these locations over the network.</string>
    <string name="btn_got_it">Got it</string>
    <string name="btn_set_compatible_audio">Set downmix now</string>
    <string name="lbl_current_queue">Current Queue</string>
    <string name="desc_current_video_queue">Video items currently queued for playback</string>
    <string name="lbl_clear_queue">Clear Queue</string>
    <string name="lbl_play_next_up">Play Next Up</string>
    <string name="lbl_open">Open</string>
    <string name="lbl_show_backdrop">Show Backdrop While Browsing</string>
    <string name="lbl_use_vlc_livetv">Attempt to Use VLC for Live TV</string>
    <string name="desc_use_vlc_livetv">Use VLC for direct streaming live TV when available</string>
    <string name="lbl_refresh_switching">Refresh Rate Switching</string>
    <string name="lbl_show_premieres">Show season premieres while browsing</string>
    <string name="desc_premieres">Show a row of new episode pilots for any series you watch</string>
    <string name="lbl_bitstream_dts">Bitstream DTS Audio</string>
    <string name="lbl_in_x_days">In %d days</string>
    <string name="lbl_select_date">Select Date</string>
    <string name="pref_live_tv_mode">Live TV Mode</string>
    <string name="pref_live_tv_mode_desc">Go directly to the last played live TV channel</string>
    <string name="lbl_just_this_once">Just this once</string>
    <string name="msg_record_entire_series">Record entire series?</string>
    <string name="no_program_data"><![CDATA["<No Program Data Available>"]]></string>
    <string name="lbl_sports">Sports</string>
    <string name="lbl_kids">Kids</string>
    <string name="lbl_recent_recordings">Recent Recordings</string>
    <string name="lbl_all_recordings">All Recordings</string>
    <string name="lbl_repeat">Repeat</string>
    <string name="lbl_new">New</string>
    <string name="lbl_live">Live</string>
    <string name="lbl_schedule">Schedule</string>
    <string name="lbl_episode_not_record">This showing will NOT record</string>
    <string name="lbl_series_settings">Series Settings</string>
    <string name="msg_settings_updated">Settings updated</string>
    <string name="lbl_save">Save</string>
    <string name="lbl_series_recordings">Series Recordings</string>
    <string name="lbl_any_channel">Any Channel</string>
    <string name="lbl_all_episodes">All Episodes</string>
    <string name="lbl_at_any_time">At Any Time</string>
    <string name="lbl_seconds">Seconds</string>
    <string name="lbl_minutes">Minutes</string>
    <string name="lbl_hour">Hour</string>
    <string name="lbl_minute">Minute</string>
    <string name="lbl_hours">Hours</string>
    <string name="lbl_on_schedule">On Schedule</string>
    <string name="title_activity_expanded_text">ExpandedTextActivity</string>
    <string name="lbl_guest_stars">Guest Stars</string>
    <string name="lbl_premiere">Premiere</string>
    <string name="lbl_sort_by">Sort by</string>
    <string name="lbl_show_indicators">Show Indicators For</string>
    <string name="lbl_guide_option_played">Last Played</string>
    <string name="lbl_guide_option_number">Channel Number</string>
    <string name="lbl_resume_preroll">Resume Pre-Roll</string>
    <string name="lbl_resume_from">Resume from %s</string>
    <string name="lbl_more_like_this">More Like This</string>
    <string name="lbl_previous_episode">Previous Episode</string>
    <string name="lbl_next_episode">Next Episode</string>
    <string name="lbl_album_name">Album name</string>
    <string name="lbl_song_title">Song Title</string>
    <string name="pref_external_live_tv_title">Use External Player for Live TV</string>
    <string name="pref_external_live_tv_summary">Requires a capable app to play live streams</string>
    <string name="pref_use_direct_path_title">Pass Direct Path for external player</string>
    <string name="pref_use_direct_path_summary">Pass the file system path instead of streaming URL</string>
    <string name="pref_acra_category">Crash Reporting</string>
    <string name="pref_enable_acra">Send crash reports to developers</string>
    <string name="pref_acra_enabled">You will be prompted to submit crash reports</string>
    <string name="pref_acra_disabled">Crash reports will not be submitted</string>
    <string name="pref_acra_alwaysaccept">Submit crash reports without prompting</string>
    <string name="pref_acra_alwaysaccept_enabled">Crash reports will be submitted without prompting</string>
    <string name="pref_acra_alwaysaccept_disabled">A dialog will be displayed before submitting any crash report</string>
    <string name="pref_acra_syslog">Include system logs in crash reports. This may include private data from other applications if it was logged at the time of the crash.</string>
    <string name="pref_acra_syslog_enabled">System logs will be included in crash reports</string>
    <string name="pref_acra_syslog_disabled">System logs will not be included in crash reports</string>
    <string name="acra_dialog_title">Oh no! Something went wrong.</string>
    <string name="acra_dialog_text">Would you like to send a crash report to the developers?\n\nThis information will be submitted to a third party (tracepot.com).\n\nThis prompt can be disabled in the Crash Reporting section in the Jellyfin app\'s Settings.</string>
    <string name="lbl_suggestions">Suggestions</string>
    <string name="lbl_suggestions_halloween">Spooky Suggestions</string>
    <string name="title_suggestions_halloween">Happy Halloween!</string>
    <string name="desc_suggestions_halloween">Try some of our spooky suggestions</string>
    <string name="lbl_suggestions_holiday">Holiday Suggestions</string>
    <string name="title_suggestions_holiday">Happy Holidays!</string>
    <string name="desc_suggestions_holiday">Try some of our holiday suggestions</string>
    <string name="lbl_latest_tv_shows">Latest TV Shows</string>
    <string name="lbl_tv_channel_status">%1$d of %2$d channels</string>
    <string name="lbl_tv_filter_status"> for next %1$d hours</string>
    <string name="lbl_news">News</string>
    <string name="lbl_new_only">New Only</string>
    <string name="lbl_audio_delay">Audio Delay</string>
    <string name="lbl_new_episodes">New Episodes</string>
    <string name="lbl_premieres">Premieres</string>
    <string name="lbl_repeat_episodes">Repeat Episodes</string>
    <string name="lbl_live_broadcasts">Live Broadcasts</string>
    <string name="lbl_hd_programs">HD Programs</string>
    <string name="lbl_colored_backgrounds">Color Coded Backgrounds</string>
    <string name="lbl_start_favorites">Place Favorites at Beginning</string>
    <string name="lbl_default_view">Default View</string>
    <string name="lbl_image_type">Image Type</string>
    <string name="lbl_image_size">Image Size</string>
    <string name="lbl_my_media">My Media</string>
    <string name="pref_theme_dark">Dark (Default)</string>
    <string name="pref_theme_emerald">Classic Emerald</string>
    <string name="pref_video_player_auto">Automatically choose</string>
    <string name="pref_video_player_exoplayer">ExoPlayer</string>
    <string name="pref_video_player_vlc">libVLC</string>
    <string name="pref_video_player_external">External app</string>
    <string name="pref_video_player_choose">Always ask</string>
    <string name="pref_about_title">About</string>
    <string name="pref_media_player">Preferred media player</string>
    <string name="pref_next_up_timeout_summary">How long to wait before playing the next item</string>
    <string name="pref_next_up_timeout_title">Next Up timer duration</string>
    <string name="watch_now">Watch now</string>
    <string name="pref_next_up_enabled_summary">Previews the next queued item before playing</string>
    <string name="pref_next_up_enabled_title">Enable Next Up screen</string>
    <string name="pref_libvlc_audio_delay_title">Default Audio Delay for libVLC</string>
    <string name="pref_app_theme">App Theme</string>
    <string name="pref_device_model">Device Model</string>
    <string name="grid_direction">Grid direction</string>
    <string name="grid_direction_horizontal">Horizontal</string>
    <string name="grid_direction_vertical">Vertical (experimental)</string>
    <string name="lbl_unknown_key">Unknown (%1s)</string>
    <string name="pref_button_remapping_category">Button Remapping</string>
    <string name="pref_audio_track_button">Audio track button</string>
    <string name="pref_subtitle_track_button">Subtitle track button</string>
    <string name="pref_button_remapping_description">Press any button on the TV remote to assign it</string>
    <string name="lbl_Reset">Reset</string>
    <string name="bitrate_auto">Auto</string>
    <string name="bitrate_mbit">%1$,.0f Mbit/s</string>
    <string name="bitrate_kbit">%1$,.0f Kbit/s</string>
    <string name="mark_watched">Mark Watched</string>
    <string name="mark_watched_message">The item didn\'t appear to play as long as its duration. Mark watched?</string>
    <string name="no_player">No Player</string>
    <string name="no_player_message">It doesn\'t appear you have a video capable app installed.  This option requires you install a 3rd party application for playing video content.</string>
    <string name="password_prompt">Enter Password</string>
    <string name="password_prompt_message">Please enter password for %1$s</string>
    <string name="lbl_clear">Clear</string>
    <string name="clear_expanded">Clear current video queue?</string>
    <string name="delete_warning">This will PERMANENTLY DELETE %1$s from your library. Are you VERY sure?</string>
    <string name="episode_missing">Episode Missing</string>
    <string name="episode_missing_message">This episode is missing from your library.  Would you like to skip it and continue to the next one?</string>
    <string name="episode_missing_message_2">This episode is missing from your library.  Playback will stop.</string>
    <string name="lbl_new_playlist_name">Enter a name for the new playlist</string>
    <string name="lbl_load_guide_data">Load Guide Data</string>
    <string name="msg_live_tv_next">Load next %1$d hours?"</string>
    <string name="msg_live_tv_prev">Load prev %1$d hours?"</string>
    <string name="seek_error">Unable to seek</string>
    <string name="player_error">Player error encountered.  Will re-try...</string>
    <string name="too_many_errors">Too many errors. Giving up</string>
    <string name="subtitle_error">Unable to select subtitle</string>
    <string name="msg_no_items">No items to play</string>
    <string name="msg_queue_saved">Queue saved as new playlist: %1$s</string>
    <string name="msg_added_to_video">%1$s added to video queue. Ends: %2$s</string>
    <string name="audio_error">Unable to play audio %1$s</string>
    <string name="playing_error">Error setting played status</string>
    <string name="favorite_error">Error setting favorite status</string>
    <string name="like_clearing_error">Error clearing like status</string>
    <string name="like_setting_error">Error setting like status</string>
    <string name="lbl_deleted">%1$s Deleted</string>
    <string name="not_deleted">Item NOT Deleted</string>
    <string name="turn_off">Turn this option off</string>
    <string name="just_one">Just this one</string>
    <string name="play_with_vlc">Play with libVLC</string>
    <string name="play_with_exo_player">Play with ExoPlayer</string>
    <string name="play_with_external_app">Play with external app</string>
    <string name="play_with">Play with</string>
<<<<<<< HEAD
    <string name="nine_nine_plus">99+</string>
=======
    <string name="lbl_add_server">Add Server</string>
    <string name="lbl_sign_in">Please Sign In</string>
    <string name="lbl_manual_login">Manual Login</string>
    <string name="lbl_playback_control_ends">Ends at %1$s</string>
>>>>>>> 1a3f5039
</resources><|MERGE_RESOLUTION|>--- conflicted
+++ resolved
@@ -413,12 +413,9 @@
     <string name="play_with_exo_player">Play with ExoPlayer</string>
     <string name="play_with_external_app">Play with external app</string>
     <string name="play_with">Play with</string>
-<<<<<<< HEAD
-    <string name="nine_nine_plus">99+</string>
-=======
     <string name="lbl_add_server">Add Server</string>
     <string name="lbl_sign_in">Please Sign In</string>
     <string name="lbl_manual_login">Manual Login</string>
     <string name="lbl_playback_control_ends">Ends at %1$s</string>
->>>>>>> 1a3f5039
+    <string name="nine_nine_plus">99+</string>
 </resources>