--- conflicted
+++ resolved
@@ -236,35 +236,24 @@
     public void setUnwatchedCount(int count) {
         WatchedIndicatorBehavior showIndicator = get(UserPreferences.class).get(UserPreferences.Companion.getWatchedIndicatorBehavior());
         if (count > 0) {
-<<<<<<< HEAD
             if (showIndicator != WatchedIndicatorBehavior.ALWAYS) {
-                binding.unwatchedCount.setVisibility(INVISIBLE);
-                binding.watchedIndicator.setVisibility(INVISIBLE);
+                binding.watchedIndicator.setVisibility(GONE);
             }
             else {
                 binding.unwatchedCount.setText(count > 99 ? getContext().getString(R.string.watch_count_overflow) : Integer.toString(count));
                 binding.unwatchedCount.setVisibility(VISIBLE);
+                binding.checkMark.setVisibility(INVISIBLE);
                 binding.watchedIndicator.setVisibility(VISIBLE);
             }
-            binding.watched.setVisibility(INVISIBLE);
         } else if (count == 0) {
             if (showIndicator != WatchedIndicatorBehavior.NEVER) {
-                binding.watched.setVisibility(VISIBLE);
+                binding.checkMark.setVisibility(VISIBLE);
+                binding.unwatchedCount.setVisibility(INVISIBLE);
                 binding.watchedIndicator.setVisibility(VISIBLE);
             }
             else {
-                binding.watched.setVisibility(INVISIBLE);
-                binding.watchedIndicator.setVisibility(INVISIBLE);
-            }
-=======
-            binding.unwatchedCount.setText(count > 99 ? getContext().getString(R.string.watch_count_overflow) : Integer.toString(count));
-            binding.unwatchedCount.setVisibility(VISIBLE);
-            binding.checkMark.setVisibility(INVISIBLE);
-            binding.watchedIndicator.setVisibility(VISIBLE);
-        } else if (count == 0) {
-            binding.checkMark.setVisibility(VISIBLE);
->>>>>>> c31e5650
-            binding.unwatchedCount.setVisibility(INVISIBLE);
+                binding.watchedIndicator.setVisibility(GONE);
+            }
         } else {
             binding.watchedIndicator.setVisibility(GONE);
         }
