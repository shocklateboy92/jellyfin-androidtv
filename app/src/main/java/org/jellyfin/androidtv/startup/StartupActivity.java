package org.jellyfin.androidtv.startup;

import android.Manifest;
import android.app.Activity;
import android.content.Intent;
import android.content.pm.PackageManager;
import android.os.Build;
import android.os.Bundle;
import android.os.Handler;
import android.preference.PreferenceManager;

import org.jellyfin.androidtv.BuildConfig;
import org.jellyfin.androidtv.R;
import org.jellyfin.androidtv.TvApp;
import org.jellyfin.androidtv.browsing.MainActivity;
import org.jellyfin.androidtv.details.FullDetailsActivity;
import org.jellyfin.androidtv.eventhandling.TvApiEventListener;
import org.jellyfin.androidtv.model.compat.AndroidProfile;
import org.jellyfin.androidtv.playback.MediaManager;
import org.jellyfin.androidtv.playback.PlaybackManager;
import org.jellyfin.androidtv.util.ProfileHelper;
import org.jellyfin.androidtv.util.Utils;
import org.jellyfin.androidtv.util.apiclient.AuthenticationHelper;
import org.jellyfin.apiclient.interaction.AndroidConnectionManager;
import org.jellyfin.apiclient.interaction.AndroidDevice;
import org.jellyfin.apiclient.interaction.ApiEventListener;
import org.jellyfin.apiclient.interaction.ConnectionResult;
import org.jellyfin.apiclient.interaction.IConnectionManager;
import org.jellyfin.apiclient.interaction.Response;
import org.jellyfin.apiclient.interaction.VolleyHttpClient;
import org.jellyfin.apiclient.model.apiclient.ConnectionState;
import org.jellyfin.apiclient.model.dto.UserDto;
import org.jellyfin.apiclient.model.logging.ILogger;
import org.jellyfin.apiclient.model.serialization.GsonJsonSerializer;
import org.jellyfin.apiclient.model.session.ClientCapabilities;
import org.jellyfin.apiclient.model.session.GeneralCommandType;

import java.util.ArrayList;

import androidx.annotation.NonNull;
import androidx.core.app.ActivityCompat;
import androidx.core.content.ContextCompat;
import androidx.fragment.app.FragmentActivity;

public class StartupActivity extends FragmentActivity {
    private static final int NETWORK_PERMISSION = 1;
    private TvApp application;
    private ILogger logger;

    @Override
    protected void onCreate(Bundle savedInstanceState) {
        super.onCreate(savedInstanceState);
        setContentView(R.layout.fragment_startup);

        application = (TvApp) getApplicationContext();
        logger = application.getLogger();

        //Ensure we have prefs
        PreferenceManager.setDefaultValues(this, R.xml.preferences, false);

        //Ensure basic permissions
        if (Build.VERSION.SDK_INT >= 23 && (ContextCompat.checkSelfPermission(this, Manifest.permission.ACCESS_NETWORK_STATE) != PackageManager.PERMISSION_GRANTED
                || ContextCompat.checkSelfPermission(this, Manifest.permission.INTERNET) != PackageManager.PERMISSION_GRANTED)) {
            logger.Info("Requesting network permissions");
            ActivityCompat.requestPermissions(this, new String[]{Manifest.permission.ACCESS_NETWORK_STATE, Manifest.permission.INTERNET}, NETWORK_PERMISSION);
        } else {
            logger.Info("Basic network permissions are granted");
            start();
        }
    }

    private void start() {
        if (application.getCurrentUser() != null && application.getApiClient() != null && MediaManager.isPlayingAudio()) {
            // go straight into last connection
            Intent intent = new Intent(this, MainActivity.class);
            startActivity(intent);
            finish();
        } else {
            //clear audio queue in case left over from last run
            MediaManager.clearAudioQueue();
            MediaManager.clearVideoQueue();
            establishConnection();
        }
    }

    @Override
    public void onRequestPermissionsResult(int requestCode, @NonNull String[] permissions, @NonNull int[] grantResults) {
        if (requestCode == NETWORK_PERMISSION) {// If request is cancelled, the result arrays are empty.
            if (grantResults.length > 0 && grantResults[0] == PackageManager.PERMISSION_GRANTED) {
                // permission was granted
                start();
            } else {
                // permission denied! Disable the app.
                Utils.showToast(this, "Application cannot continue without network");
                finish();
            }
        }
    }

    private void establishConnection() {
        // workaround...
        Activity self = this;

        // The underlying http stack. Developers can inject their own if desired
        VolleyHttpClient volleyHttpClient = new VolleyHttpClient(logger, application);
        TvApp.getApplication().setHttpClient(volleyHttpClient);
        ClientCapabilities capabilities = new ClientCapabilities();
        ArrayList<String> playableTypes = new ArrayList<>();
        playableTypes.add("Video");
        playableTypes.add("Audio");
        ArrayList<String> supportedCommands = new ArrayList<>();
        supportedCommands.add(GeneralCommandType.DisplayContent.toString());

        capabilities.setPlayableMediaTypes(playableTypes);
        capabilities.setSupportsContentUploading(false);
        capabilities.setSupportsSync(false);
        capabilities.setDeviceProfile(new AndroidProfile(ProfileHelper.getProfileOptions()));
        capabilities.setSupportsMediaControl(true);
        capabilities.setSupportedCommands(supportedCommands);

        GsonJsonSerializer jsonSerializer = new GsonJsonSerializer();
        ApiEventListener apiEventListener = new TvApiEventListener();

        final IConnectionManager connectionManager = new AndroidConnectionManager(application,
                jsonSerializer,
                logger,
                volleyHttpClient,
                "AndroidTV",
                BuildConfig.VERSION_NAME,
                new AndroidDevice(application),
                capabilities,
                apiEventListener);

        application.setConnectionManager(connectionManager);
        application.setSerializer(jsonSerializer);
        application.setPlaybackManager(new PlaybackManager(new AndroidDevice(application), logger));

        //See if we are coming in via direct entry
        application.setDirectItemId(getIntent().getStringExtra("ItemId"));

        //Load any saved login creds
        application.setConfiguredAutoCredentials(AuthenticationHelper.getSavedLoginCredentials(TvApp.CREDENTIALS_PATH));

        //And use those credentials if option is set
        if (application.getIsAutoLoginConfigured() || application.getDirectItemId() != null) {
            //Auto login as configured user - first connect to server
            connectionManager.Connect(application.getConfiguredAutoCredentials().getServerInfo(), new Response<ConnectionResult>() {
                @Override
                public void onResponse(ConnectionResult response) {
                    // Saved server login is unavailable
                    if (response.getState() == ConnectionState.Unavailable) {
                        Utils.showToast(self, R.string.msg_error_server_unavailable + ": " + application.getConfiguredAutoCredentials().getServerInfo().getName());
                        AuthenticationHelper.automaticSignIn(connectionManager, self);
                        return;
                    }

                    // Check the server version
                    if (!response.getServers().isEmpty() &&
                            !AuthenticationHelper.isSupportedServerVersion(response.getServers().get(0))) {
                        Utils.showToast(self, getString(R.string.msg_error_server_version, TvApp.MINIMUM_SERVER_VERSION));
                        AuthenticationHelper.automaticSignIn(connectionManager, self);
                        return;
                    }

                    // Connected to server - load user and prompt for pw if necessary
                    application.setLoginApiClient(response.getApiClient());
                    response.getApiClient().GetUserAsync(application.getConfiguredAutoCredentials().getUserDto().getId(), new Response<UserDto>() {
                        @Override
                        public void onResponse(final UserDto response) {
                            application.setCurrentUser(response);
                            if (application.getDirectItemId() != null) {
                                application.determineAutoBitrate();
                                if (response.getHasPassword()
                                        && (!application.getIsAutoLoginConfigured()
                                        || (application.getUserPreferences().getPasswordPromptEnabled()))) {
                                    //Need to prompt for pw
                                    Utils.processPasswordEntry(self, response, application.getDirectItemId());
                                } else {
                                    //Can just go right into details
                                    Intent detailsIntent = new Intent(self, FullDetailsActivity.class);
                                    detailsIntent.putExtra("ItemId", application.getDirectItemId());
                                    startActivity(detailsIntent);
                                    finish();
                                }
                            } else {
<<<<<<< HEAD
                                if (response.getHasPassword() && application.getUserPreferences().getPasswordPromptEnabled()) {
                                    Utils.processPasswordEntry(activity, response);
=======
                                if (response.getHasPassword() && application.getPrefs().getBoolean("pref_auto_pw_prompt", false)) {
                                    Utils.processPasswordEntry(self, response);
>>>>>>> a5fc45ae
                                } else {
                                    Intent intent = new Intent(self, MainActivity.class);
                                    startActivity(intent);
                                    finish();
                                }
                            }
                        }

                        @Override
                        public void onError(Exception exception) {
                            application.getLogger().ErrorException("Error Signing in", exception);
                            Utils.showToast(self, R.string.msg_error_signin);
                            new Handler().postDelayed(new Runnable() {
                                @Override
                                public void run() {
                                    AuthenticationHelper.automaticSignIn(connectionManager, self);
                                }
                            }, 5000);
                        }
                    });
                }

                @Override
                public void onError(Exception exception) {
                    Utils.showToast(self, R.string.msg_error_connecting_server + ": " + application.getConfiguredAutoCredentials().getServerInfo().getName());
                    AuthenticationHelper.automaticSignIn(connectionManager, self);
                }
            });
        } else {
            AuthenticationHelper.automaticSignIn(connectionManager, self);
        }
    }
}<|MERGE_RESOLUTION|>--- conflicted
+++ resolved
@@ -183,13 +183,8 @@
                                     finish();
                                 }
                             } else {
-<<<<<<< HEAD
                                 if (response.getHasPassword() && application.getUserPreferences().getPasswordPromptEnabled()) {
                                     Utils.processPasswordEntry(activity, response);
-=======
-                                if (response.getHasPassword() && application.getPrefs().getBoolean("pref_auto_pw_prompt", false)) {
-                                    Utils.processPasswordEntry(self, response);
->>>>>>> a5fc45ae
                                 } else {
                                     Intent intent = new Intent(self, MainActivity.class);
                                     startActivity(intent);
