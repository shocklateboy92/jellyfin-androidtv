--- conflicted
+++ resolved
@@ -748,11 +748,7 @@
 
         // give back audio focus
         mAudioManager.abandonAudioFocus(mAudioFocusChanged);
-<<<<<<< HEAD
-        mApplication.getLogger().Debug("Fragment pausing. IsFinishing: " + mActivity.isFinishing());
-=======
         mApplication.getLogger().Debug("Fragment pausing. IsFinishing: %b", mActivity.isFinishing());
->>>>>>> 515a1fa0
         if (!mActivity.isFinishing()) mActivity.finish(); // user hit "home" we want to back out
     }
 
@@ -1204,211 +1200,15 @@
                 }
                 mPopupPanelVisible = true;
             }
-<<<<<<< HEAD
         }, 500);
-=======
-
-            // adjust popup for channels
-            FrameLayout.LayoutParams params = (FrameLayout.LayoutParams) mPopupArea.getLayoutParams();
-            params.height = Utils.convertDpToPixel(mActivity, 170);
-            mPopupArea.setLayoutParams(params);
-        }
-
-        if (!TextUtils.isEmpty(item.getOverview())) {
-            mButtonRow.addView(new ImageButton(mActivity, R.drawable.ic_info, mButtonSize, new View.OnClickListener() {
-                @Override
-                public void onClick(View v) {
-                    showInfo();
-                }
-            }));
-        }
-
-        boolean hasSubs = StreamHelper.getSubtitleStreams(mPlaybackController.getCurrentMediaSource()).size() > 0;
-        boolean hasMultiAudio = StreamHelper.getAudioStreams(mPlaybackController.getCurrentMediaSource()).size() > 1;
-
-        if (hasMultiAudio) {
-            mApplication.getLogger().Debug("Multiple Audio tracks found: %d", StreamHelper.getAudioStreams(mPlaybackController.getCurrentMediaSource()).size());
-            mButtonRow.addView(new ImageButton(mActivity, R.drawable.ic_select_audio, mButtonSize, new View.OnClickListener() {
-                @Override
-                public void onClick(View v) {
-                    if (mPlaybackController.getCurrentStreamInfo() == null) {
-                        TvApp.getApplication().getLogger().Warn("StreamInfo null trying to obtain audio tracks");
-                        Utils.showToast(TvApp.getApplication(), "Unable to obtain audio track info");
-                        return;
-                    }
-                    setFadingEnabled(false);
-
-                    List<MediaStream> audioTracks = TvApp.getApplication().getPlaybackManager().getInPlaybackSelectableAudioStreams(mPlaybackController.getCurrentStreamInfo());
-                    Integer currentAudioIndex = mPlaybackController.getAudioStreamIndex();
-                    if (!mPlaybackController.isNativeMode() && currentAudioIndex > audioTracks.size()) {
-                        //VLC has translated this to an ID - we need to translate back to our index positionally
-                        currentAudioIndex = mPlaybackController.translateVlcAudioId(currentAudioIndex);
-                    }
-
-                    PopupMenu audioMenu = Utils.createPopupMenu(getActivity(), v, Gravity.END);
-                    for (MediaStream audio : audioTracks) {
-                        MenuItem item = audioMenu.getMenu().add(0, audio.getIndex(), audio.getIndex(), audio.getDisplayTitle());
-                        if (currentAudioIndex != null && currentAudioIndex == audio.getIndex()) item.setChecked(true);
-                    }
-                    audioMenu.getMenu().setGroupCheckable(0, true, false);
-                    audioMenu.setOnDismissListener(new PopupMenu.OnDismissListener() {
-                        @Override
-                        public void onDismiss(PopupMenu menu) {
-                            setFadingEnabled(true);
-                        }
-                    });
-                    audioMenu.setOnMenuItemClickListener(new PopupMenu.OnMenuItemClickListener() {
-                        @Override
-                        public boolean onMenuItemClick(MenuItem item) {
-                            mApplication.getLogger().Debug("Selected stream %s", item.getTitle().toString());
-                            mPlaybackController.switchAudioStream(item.getItemId());
-                            return true;
-                        }
-                    });
-                    audioMenu.show();
-                }
-            }));
-        } else {
-            mApplication.getLogger().Debug("Only one audio track.");
-        }
-
-        if (hasSubs) {
-            mApplication.getLogger().Debug("Subtitle tracks found: %d", mPlaybackController.getSubtitleStreams().size());
-            mButtonRow.addView(new ImageButton(mActivity, R.drawable.ic_select_subtitle, mButtonSize, new View.OnClickListener() {
-                @Override
-                public void onClick(View v) {
-                    if (mPlaybackController.getCurrentStreamInfo() == null) {
-                        TvApp.getApplication().getLogger().Warn("StreamInfo null trying to obtain subtitles");
-                        Utils.showToast(TvApp.getApplication(), "Unable to obtain subtitle info");
-                        return;
-                    }
-                    setFadingEnabled(false);
-                    List<SubtitleStreamInfo> subtitles = mPlaybackController.getSubtitleStreams();
-                    PopupMenu subMenu = Utils.createPopupMenu(getActivity(), v, Gravity.END);
-                    MenuItem none = subMenu.getMenu().add(0, -1, 0, mApplication.getString(R.string.lbl_none));
-                    int currentSubIndex = mPlaybackController.getSubtitleStreamIndex();
-                    if (currentSubIndex < 0) none.setChecked(true);
-                    for (SubtitleStreamInfo sub : subtitles) {
-                        MenuItem item = subMenu.getMenu().add(0, sub.getIndex(), sub.getIndex(), sub.getDisplayTitle());
-                        if (currentSubIndex == sub.getIndex()) item.setChecked(true);
-                    }
-                    subMenu.getMenu().setGroupCheckable(0, true, false);
-                    subMenu.setOnDismissListener(new PopupMenu.OnDismissListener() {
-                        @Override
-                        public void onDismiss(PopupMenu menu) {
-                            setFadingEnabled(true);
-                        }
-                    });
-                    subMenu.setOnMenuItemClickListener(new PopupMenu.OnMenuItemClickListener() {
-                        @Override
-                        public boolean onMenuItemClick(MenuItem item) {
-                            mApplication.getLogger().Debug("Selected subtitle %s", item.getTitle().toString());
-                            mPlaybackController.switchSubtitleStream(item.getItemId());
-                            return true;
-                        }
-                    });
-                    subMenu.show();
-                }
-            }));
-        } else {
-            mApplication.getLogger().Debug("No sub tracks found.");
-        }
-
-        List<ChapterInfoDto> chapters = item.getChapters();
-        if (chapters != null && chapters.size() > 0) {
-            mButtonRow.addView(new ImageButton(mActivity, R.drawable.ic_select_chapter, mButtonSize, new View.OnClickListener() {
-                @Override
-                public void onClick(View v) {
-                    showChapterPanel();
-                    mHandler.postDelayed(new Runnable() {
-                        @Override
-                        public void run() {
-                            int ndx = getCurrentChapterIndex(mPlaybackController.getCurrentlyPlayingItem(), mPlaybackController.getCurrentPosition() * 10000);
-                            if (ndx > 0) {
-                                mPopupRowPresenter.setPosition(ndx);
-                            }
-                        }
-                    },500);
-                }
-            }));
-
-            // create chapter row for later use
-            ItemRowAdapter chapterAdapter = new ItemRowAdapter(BaseItemUtils.buildChapterItems(item), new CardPresenter(true, 220), new ArrayObjectAdapter());
-            chapterAdapter.Retrieve();
-            if (mChapterRow != null) mPopupRowAdapter.remove(mChapterRow);
-            mChapterRow = new ListRow(new HeaderItem(mActivity.getString(R.string.chapters)), chapterAdapter);
-            mPopupRowAdapter.add(mChapterRow);
-
-        }
-
-        if (mPlaybackController.hasNextItem()) {
-            mButtonRow.addView(new ImageButton(mActivity, R.drawable.lb_ic_skip_next, mButtonSize, new View.OnClickListener() {
-                @Override
-                public void onClick(View v) {
-                    mPlaybackController.next();
-                }
-            }));
-        }
-
-        if (!mPlaybackController.isNativeMode()) {
-            if (mAudioPopup == null ) mAudioPopup = new AudioDelayPopup(mActivity, mBottomPanel, new ValueChangedListener<Long>() {
-                @Override
-                public void onValueChanged(Long value) {
-                    mPlaybackController.setAudioDelay(value);
-                }
-            });
-            mButtonRow.addView(new ImageButton(mActivity, R.drawable.ic_adjust, mButtonSize, new View.OnClickListener() {
-                @Override
-                public void onClick(View v) {
-                    mAudioPopup.show(mPlaybackController.getAudioDelay());
-                }
-            }));
-        } else {
-            mButtonRow.addView(new ImageButton(mActivity, R.drawable.ic_zoom, mButtonSize, new View.OnClickListener() {
-                @Override
-                public void onClick(View v) {
-                    PopupMenu zoomMenu = Utils.createPopupMenu(mActivity, v, Gravity.RIGHT);
-                    zoomMenu.getMenu().add(0, VideoManager.ZOOM_NORMAL, VideoManager.ZOOM_NORMAL, mApplication.getString(R.string.lbl_normal)).setChecked(mPlaybackController.getZoomMode() == VideoManager.ZOOM_NORMAL);
-                    zoomMenu.getMenu().add(0, VideoManager.ZOOM_VERTICAL, VideoManager.ZOOM_VERTICAL, mApplication.getString(R.string.lbl_vertical_stretch)).setChecked(mPlaybackController.getZoomMode() == VideoManager.ZOOM_VERTICAL);
-                    zoomMenu.getMenu().add(0, VideoManager.ZOOM_HORIZONTAL, VideoManager.ZOOM_HORIZONTAL, mApplication.getString(R.string.lbl_horizontal_stretch)).setChecked(mPlaybackController.getZoomMode() == VideoManager.ZOOM_HORIZONTAL);
-                    zoomMenu.getMenu().add(0, VideoManager.ZOOM_FULL, VideoManager.ZOOM_FULL, mApplication.getString(R.string.lbl_zoom)).setChecked(mPlaybackController.getZoomMode() == VideoManager.ZOOM_FULL);
-
-                    zoomMenu.getMenu().setGroupCheckable(0, true, false);
-                    zoomMenu.setOnDismissListener(new PopupMenu.OnDismissListener() {
-                        @Override
-                        public void onDismiss(PopupMenu menu) {
-                            setFadingEnabled(true);
-                        }
-                    });
-                    zoomMenu.setOnMenuItemClickListener(new PopupMenu.OnMenuItemClickListener() {
-                        @Override
-                        public boolean onMenuItemClick(MenuItem item) {
-                            mPlaybackController.setZoom(item.getItemId());
-                            return true;
-                        }
-                    });
-
-                    setFadingEnabled(false);
-                    zoomMenu.show();
-                }
-            }));
-        }
->>>>>>> 515a1fa0
     }
 
     private int getCurrentChapterIndex(BaseItemDto item, long pos) {
         int ndx = 0;
-<<<<<<< HEAD
-        TvApp.getApplication().getLogger().Debug("*** looking for chapter at pos: " + pos);
-        if (item.getChapters() != null) {
-            for (ChapterInfoDto chapter : item.getChapters()) {
-                TvApp.getApplication().getLogger().Debug("*** chapter " + ndx + " has pos: " + chapter.getStartPositionTicks());
-=======
         TvApp.getApplication().getLogger().Debug("*** looking for chapter at pos: %d", pos);
         if (item.getChapters() != null) {
             for (ChapterInfoDto chapter : item.getChapters()) {
                 TvApp.getApplication().getLogger().Debug("*** chapter %d has pos: %d", ndx, chapter.getStartPositionTicks());
->>>>>>> 515a1fa0
                 if (chapter.getStartPositionTicks() > pos) return ndx - 1;
                 ndx++;
             }
